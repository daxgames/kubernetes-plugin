--- conflicted
+++ resolved
@@ -373,12 +373,7 @@
         return envVars;
     }
 
-<<<<<<< HEAD
-    @DataBoundSetter
     public void addEnvVars(List<AbstractPodEnvVar> envVars) {
-=======
-    public void addEnvVars(List<PodEnvVar> envVars) {
->>>>>>> 85d847d7
         if (envVars != null) {
             this.envVars.addAll(envVars);
         }
