--- conflicted
+++ resolved
@@ -210,169 +210,7 @@
     }
 
     private Pod getPodTemplate(KubernetesSlave slave, PodTemplate template) {
-<<<<<<< HEAD
-        if (template == null) {
-            return null;
-        }
-
-        // Build volumes and volume mounts.
-        List<Volume> volumes = new ArrayList<>();
-        Map<String, VolumeMount> volumeMounts = new HashMap();
-
-        int i = 0;
-        for (final PodVolume volume : template.getVolumes()) {
-            final String volumeName = "volume-" + i;
-            //We need to normalize the path or we can end up in really hard to debug issues.
-            final String mountPath = substituteEnv(Paths.get(volume.getMountPath()).normalize().toString());
-            if (!volumeMounts.containsKey(mountPath)) {
-                volumeMounts.put(mountPath, new VolumeMount(mountPath, volumeName, false, null));
-                volumes.add(volume.buildVolume(volumeName));
-                i++;
-            }
-        }
-
-        if (template.getWorkspaceVolume() != null) {
-            volumes.add(template.getWorkspaceVolume().buildVolume(WORKSPACE_VOLUME_NAME));
-        } else {
-            // add an empty volume to share the workspace across the pod
-            volumes.add(new VolumeBuilder().withName(WORKSPACE_VOLUME_NAME).withNewEmptyDir().endEmptyDir().build());
-        }
-
-        Map<String, Container> containers = new HashMap<>();
-
-        for (ContainerTemplate containerTemplate : template.getContainers()) {
-            containers.put(containerTemplate.getName(), createContainer(slave, containerTemplate, template.getEnvVars(), volumeMounts.values()));
-        }
-
-        if (!containers.containsKey(JNLP_NAME)) {
-            ContainerTemplate containerTemplate = new ContainerTemplate(DEFAULT_JNLP_IMAGE);
-            containerTemplate.setName(JNLP_NAME);
-            containerTemplate.setArgs(DEFAULT_JNLP_ARGUMENTS);
-            containers.put(JNLP_NAME, createContainer(slave, containerTemplate, template.getEnvVars(), volumeMounts.values()));
-        }
-
-        List<LocalObjectReference> imagePullSecrets = template.getImagePullSecrets().stream()
-                .map((x) -> x.toLocalObjectReference()).collect(Collectors.toList());
-
-        PodFluent.SpecNested<PodBuilder> builder = new PodBuilder()
-                .withNewMetadata()
-                .withName(substituteEnv(slave.getNodeName()))
-                .withLabels(slave.getKubernetesCloud().getLabelsMap(template.getLabelSet()))
-                .withAnnotations(getAnnotationsMap(template.getAnnotations()))
-                .endMetadata()
-                .withNewSpec();
-
-        if(template.getActiveDeadlineSeconds() > 0) {
-            builder = builder.withActiveDeadlineSeconds(Long.valueOf(template.getActiveDeadlineSeconds()));
-        }
-
-        Pod pod = builder.withVolumes(volumes)
-                .withServiceAccount(substituteEnv(template.getServiceAccount()))
-                .withImagePullSecrets(imagePullSecrets)
-                .withContainers(containers.values().toArray(new Container[containers.size()]))
-                .withNodeSelector(getNodeSelectorMap(template.getNodeSelector()))
-                .withRestartPolicy("Never")
-                .endSpec()
-                .build();
-
-        return pod;
-
-    }
-
-
-    private Container createContainer(KubernetesSlave slave, ContainerTemplate containerTemplate, Collection<TemplateEnvVar> globalEnvVars, Collection<VolumeMount> volumeMounts) {
-        // Last-write wins map of environment variable names to values
-        HashMap<String, String> env = new HashMap<>();
-
-        // Add some default env vars for Jenkins
-        env.put("JENKINS_SECRET", slave.getComputer().getJnlpMac());
-        env.put("JENKINS_NAME", slave.getComputer().getName());
-
-        KubernetesCloud cloud = slave.getKubernetesCloud();
-
-        String url = cloud.getJenkinsUrlOrDie();
-
-        env.put("JENKINS_URL", url);
-        if (!StringUtils.isBlank(cloud.getJenkinsTunnel())) {
-            env.put("JENKINS_TUNNEL", cloud.getJenkinsTunnel());
-        }
-
-        // Running on OpenShift Enterprise, security concerns force use of arbitrary user ID
-        // As a result, container is running without a home set for user, resulting into using `/` for some tools,
-        // and `?` for java build tools. So we force HOME to a safe location.
-        env.put("HOME", containerTemplate.getWorkingDir());
-
-        Map<String, EnvVar> envVarsMap = new HashMap<>();
-
-        env.entrySet().forEach(item ->
-                envVarsMap.put(item.getKey(), new EnvVar(item.getKey(), item.getValue(), null))
-        );
-
-        if (globalEnvVars != null) {
-            globalEnvVars.forEach(item ->
-                    envVarsMap.put(item.getKey(), item.buildEnvVar())
-            );
-        }
-
-        if (containerTemplate.getEnvVars() != null) {
-            containerTemplate.getEnvVars().forEach(item ->
-                    envVarsMap.put(item.getKey(), item.buildEnvVar())
-            );
-        }
-
-        EnvVar[] envVars = envVarsMap.values().stream().toArray(EnvVar[]::new);
-
-        List<String> arguments = Strings.isNullOrEmpty(containerTemplate.getArgs()) ? Collections.emptyList()
-                : parseDockerCommand(containerTemplate.getArgs() //
-                .replaceAll(JNLPMAC_REF, slave.getComputer().getJnlpMac()) //
-                .replaceAll(NAME_REF, slave.getComputer().getName()));
-
-
-        List<VolumeMount> containerMounts = new ArrayList<>(volumeMounts);
-
-        ContainerPort[] ports = containerTemplate.getPorts().stream().map(entry -> entry.toPort()).toArray(size -> new ContainerPort[size]);
-
-        if (!Strings.isNullOrEmpty(containerTemplate.getWorkingDir())
-                && !PodVolume.volumeMountExists(containerTemplate.getWorkingDir(), volumeMounts)) {
-            containerMounts.add(new VolumeMount(containerTemplate.getWorkingDir(), WORKSPACE_VOLUME_NAME, false, null));
-        }
-
-        ContainerLivenessProbe clp = containerTemplate.getLivenessProbe();
-        Probe livenessProbe = null;
-        if (clp != null && parseLivenessProbe(clp.getExecArgs()) != null) {
-            livenessProbe = new ProbeBuilder()
-                    .withExec(new ExecAction(parseLivenessProbe(clp.getExecArgs())))
-                    .withInitialDelaySeconds(clp.getInitialDelaySeconds())
-                    .withTimeoutSeconds(clp.getTimeoutSeconds())
-                    .withFailureThreshold(clp.getFailureThreshold())
-                    .withPeriodSeconds(clp.getPeriodSeconds())
-                    .withSuccessThreshold(clp.getSuccessThreshold())
-                    .build();
-        }
-
-        return new ContainerBuilder()
-                .withName(substituteEnv(containerTemplate.getName()))
-                .withImage(substituteEnv(containerTemplate.getImage()))
-                .withImagePullPolicy(containerTemplate.isAlwaysPullImage() ? "Always" : "IfNotPresent")
-                .withNewSecurityContext()
-                .withPrivileged(containerTemplate.isPrivileged())
-                .endSecurityContext()
-                .withWorkingDir(substituteEnv(containerTemplate.getWorkingDir()))
-                .withVolumeMounts(containerMounts.toArray(new VolumeMount[containerMounts.size()]))
-                .addToEnv(envVars)
-                .addToPorts(ports)
-                .withCommand(parseDockerCommand(containerTemplate.getCommand()))
-                .withArgs(arguments)
-                .withLivenessProbe(livenessProbe)
-                .withTty(containerTemplate.isTtyEnabled())
-                .withNewResources()
-                .withRequests(getResourcesMap(containerTemplate.getResourceRequestMemory(), containerTemplate.getResourceRequestCpu()))
-                .withLimits(getResourcesMap(containerTemplate.getResourceLimitMemory(), containerTemplate.getResourceLimitCpu()))
-                .endResources()
-                .build();
-=======
         return template == null ? null : template.build(slave);
->>>>>>> 2dd6ab94
     }
 
     /**
