--- conflicted
+++ resolved
@@ -140,19 +140,9 @@
         List<String> command = template.getCommand() == null ? parent.getCommand() : template.getCommand();
         List<String> args = template.getArgs() == null ? parent.getArgs() : template.getArgs();
         Boolean tty = template.getTty() != null ? template.getTty() : parent.getTty();
-<<<<<<< HEAD
-        Map<String, Quantity> requests = new HashMap<>();
-        safeGet(parent, template, ResourceRequirements::getRequests, "cpu", requests);
-        safeGet(parent, template, ResourceRequirements::getRequests, "memory", requests);
-        Map<String, Quantity> limits = new HashMap<>();
-        safeGet(parent, template, ResourceRequirements::getLimits, "cpu", limits);
-        safeGet(parent, template, ResourceRequirements::getLimits, "memory", limits);
-
-=======
         Map<String, Quantity> requests = combineResources(parent, template, ResourceRequirements::getRequests);
         Map<String, Quantity> limits = combineResources(parent, template, ResourceRequirements::getLimits);
         
->>>>>>> ec57347e
         Map<String, VolumeMount> volumeMounts = parent.getVolumeMounts().stream()
                 .collect(Collectors.toMap(VolumeMount::getMountPath, Function.identity()));
         template.getVolumeMounts().stream().forEach(vm -> volumeMounts.put(vm.getMountPath(), vm));
@@ -189,12 +179,6 @@
                 .flatMap(Collection::stream) //
                 .collect(Collectors.toMap(Map.Entry::getKey, Map.Entry::getValue, (v1, v2) -> v1) // v2 (parent) loses
                 );
-<<<<<<< HEAD
-        if (data != null) {
-            out.put(field, data);
-        }
-=======
->>>>>>> ec57347e
     }
 
     /**
