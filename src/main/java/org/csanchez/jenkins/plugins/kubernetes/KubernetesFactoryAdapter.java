--- conflicted
+++ resolved
@@ -12,22 +12,8 @@
 import io.fabric8.kubernetes.client.KubernetesClient;
 import jenkins.model.Jenkins;
 
-<<<<<<< HEAD
-import org.apache.cxf.configuration.jsse.TLSClientParameters;
-import org.apache.cxf.configuration.security.AuthorizationPolicy;
-import org.apache.cxf.jaxrs.client.JAXRSClientFactory;
-import org.apache.cxf.jaxrs.client.WebClient;
-import org.apache.cxf.message.Message;
-import org.apache.cxf.transport.http.HTTPConduit;
-import org.apache.cxf.transport.http.auth.HttpAuthSupplier;
-
-import java.io.File;
+import javax.annotation.CheckForNull;
 import java.io.IOException;
-import java.net.URI;
-import java.net.URISyntaxException;
-=======
-import javax.annotation.CheckForNull;
->>>>>>> f913cf6b
 import java.security.KeyStoreException;
 import java.security.NoSuchAlgorithmException;
 import java.security.UnrecoverableKeyException;
@@ -62,53 +48,16 @@
         );
     }
 
-<<<<<<< HEAD
-    public Kubernetes createKubernetes() throws UnrecoverableKeyException, NoSuchAlgorithmException, KeyStoreException, IOException {
-        WebClient webClient = createWebClient();
-        return JAXRSClientFactory.fromClient(webClient, Kubernetes.class);
-    }
-
-    /**
-     * adapted from {@link KubernetesFactory#createWebClient(java.lang.String)} to offer programmatic configuration
-     * @return
-     */
-    private WebClient createWebClient() throws NoSuchAlgorithmException, UnrecoverableKeyException, KeyStoreException, IOException {
-        List<Object> providers = createProviders();
-
-        AuthorizationHeaderFilter authorizationHeaderFilter = new AuthorizationHeaderFilter();
-        providers.add(authorizationHeaderFilter);
-
-        WebClient webClient = WebClient.create(serviceAddress, providers);
+    public KubernetesClient createClient() throws NoSuchAlgorithmException, UnrecoverableKeyException, KeyStoreException, IOException {
+        ConfigBuilder builder = new ConfigBuilder().withMasterUrl(serviceAddress);
         if (credentials != null) {
             if (credentials instanceof TokenProducer) {
                 final String token = ((TokenProducer)credentials).getToken(serviceAddress, caCertData, skipTlsVerify);
-                final HTTPConduit conduit = WebClient.getConfig(webClient).getHttpConduit();
-                conduit.setAuthSupplier(new HttpAuthSupplier() {
-                    @Override
-                    public boolean requiresRequestCaching() {
-                        return false;
-                    }
-
-                    @Override
-                    public String getAuthorization(AuthorizationPolicy authorizationPolicy, URI uri, Message message, String s) {
-                        return "Bearer " + token;
-                    }
-                });
-=======
-    public KubernetesClient createClient()  {
-        ConfigBuilder builder = new ConfigBuilder().withMasterUrl(serviceAddress);
-        if (credentials != null) {
-            if (credentials instanceof UsernamePasswordCredentials) {
-                UsernamePasswordCredentials usernamePassword = (UsernamePasswordCredentials) credentials;
-                builder.withUsername(usernamePassword.getUsername()).withPassword(Secret.toString(usernamePassword.getPassword()));
-            } else if (credentials instanceof BearerTokenCredential) {
-                builder.withOauthToken(((BearerTokenCredential) credentials).getToken());
->>>>>>> f913cf6b
+                builder.withOauthToken(token);
             }
             else if (credentials instanceof UsernamePasswordCredentials) {
                 UsernamePasswordCredentials usernamePassword = (UsernamePasswordCredentials) credentials;
-                WebClients.configureUserAndPassword(webClient, usernamePassword.getUsername(),
-                        Secret.toString(usernamePassword.getPassword()));
+                builder.withUsername(usernamePassword.getUsername()).withPassword(Secret.toString(usernamePassword.getPassword()));
             }
         }
 
